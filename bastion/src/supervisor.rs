--- conflicted
+++ resolved
@@ -69,16 +69,13 @@
     // This is used when resetting only.
     killed: FxHashMap<BastionId, Supervised>,
     strategy: SupervisionStrategy,
-<<<<<<< HEAD
     // The callbacks called at the supervisor's different
     // lifecycle events.
     callbacks: Callbacks,
-=======
     // Whether this supervisor was started by the system (in
     // which case, users shouldn't be able to get a reference
     // to it).
     is_system_supervisor: bool,
->>>>>>> 3bb357c9
     // Messages that were received before the supervisor was
     // started. Those will be "replayed" once a start message
     // is received.
@@ -136,11 +133,8 @@
         let stopped = FxHashMap::default();
         let killed = FxHashMap::default();
         let strategy = SupervisionStrategy::default();
-<<<<<<< HEAD
         let callbacks = Callbacks::new();
-=======
         let is_system_supervisor = false;
->>>>>>> 3bb357c9
         let pre_start_msgs = Vec::new();
         let started = false;
 
@@ -151,11 +145,8 @@
             stopped,
             killed,
             strategy,
-<<<<<<< HEAD
             callbacks,
-=======
             is_system_supervisor,
->>>>>>> 3bb357c9
             pre_start_msgs,
             started,
         }
